# Copyright 2024 The HuggingFace Inc. team. All rights reserved.
#
# Licensed under the Apache License, Version 2.0 (the "License");
# you may not use this file except in compliance with the License.
# You may obtain a copy of the License at
#
#     http://www.apache.org/licenses/LICENSE-2.0
#
# Unless required by applicable law or agreed to in writing, software
# distributed under the License is distributed on an "AS IS" BASIS,
# WITHOUT WARRANTIES OR CONDITIONS OF ANY KIND, either express or implied.
# See the License for the specific language governing permissions and
# limitations under the License.

[project.urls]
homepage = "https://github.com/huggingface/lerobot"
issues = "https://github.com/huggingface/lerobot/issues"
discord = "https://discord.gg/s3KuuzsPFb"

[project]
name = "lerobot"
version = "0.1.0"
description = "🤗 LeRobot: State-of-the-art Machine Learning for Real-World Robotics in Pytorch"
authors = [
    { name = "Rémi Cadène", email = "re.cadene@gmail.com" },
    { name = "Simon Alibert", email = "alibert.sim@gmail.com" },
    { name = "Alexander Soare", email = "alexander.soare159@gmail.com" },
    { name = "Quentin Gallouédec", email = "quentin.gallouedec@ec-lyon.fr" },
    { name = "Adil Zouitine", email = "adilzouitinegm@gmail.com" },
    { name = "Thomas Wolf", email = "thomaswolfcontact@gmail.com" },
    { name = "Steven Palma", email = "imstevenpmwork@ieee.org" },
]
readme = "README.md"
license = { text = "Apache-2.0" }
requires-python = ">=3.10"
keywords = ["robotics", "deep learning", "pytorch"]
classifiers = [
    "Development Status :: 3 - Alpha",
    "Intended Audience :: Developers",
    "Intended Audience :: Education",
    "Intended Audience :: Science/Research",
    "Topic :: Software Development :: Build Tools",
    "Topic :: Scientific/Engineering :: Artificial Intelligence",
    "License :: OSI Approved :: Apache Software License",
    "Programming Language :: Python :: 3.10",
]
dependencies = [
    "cmake>=3.29.0.1",
    "datasets>=2.19.0",
    "deepdiff>=7.0.1",
    "diffusers>=0.27.2",
    "draccus==0.10.0",
    "einops>=0.8.0",
    "flask>=3.0.3",
    "gdown>=5.1.0",
    "gymnasium==0.29.1", # TODO(rcadene, aliberts): Make gym 1.0.0 work
    "h5py>=3.10.0",
    "huggingface-hub[hf-transfer,cli]>=0.27.1 ; python_version < '4.0'",
    "imageio[ffmpeg]>=2.34.0",
    "jsonlines>=4.0.0",
    "numba>=0.59.0",
    "omegaconf>=2.3.0",
    "opencv-python-headless>=4.9.0",
    "packaging>=24.2",
    "av>=14.2.0",
    "openai",
    "pymunk>=6.6.0,<7.0.0",
    "pynput>=1.7.7",
    "pyserial>=3.5",
    "pyzmq>=26.2.1",
<<<<<<< HEAD
    #"rerun-sdk>=0.21.0",
    "sentence_transformers",
=======
    "rerun-sdk>=0.21.0",
    "scipy>=1.14.0",
>>>>>>> ce6a26de
    "termcolor>=2.4.0",
    "torch>=2.2.1",
    #"torchcodec>=0.2.1; sys_platform != 'win32' and (sys_platform != 'linux' or (platform_machine != 'aarch64' and platform_machine != 'arm64' and platform_machine != 'armv7l')) and (sys_platform != 'darwin' or platform_machine != 'x86_64')",
    "torchvision",
    "wandb>=0.16.3",
    "zarr>=2.17.0",
]

[project.optional-dependencies]
aloha = ["gym-aloha>=0.1.1 ; python_version < '4.0'"]
docs = ["hf-doc-builder @ git+https://github.com/huggingface/doc-builder.git@main", "watchdog >= 6.0.0"]
dev = ["pre-commit>=3.7.0", "debugpy>=1.8.1"]
dora = [
    "gym-dora @ git+https://github.com/dora-rs/dora-lerobot.git#subdirectory=gym_dora ; python_version < '4.0'",
]
dynamixel = ["dynamixel-sdk>=3.7.31"]
feetech = ["feetech-servo-sdk>=1.0.0"]
gamepad = ["pygame>=2.5.1", "hidapi>=0.14.0"]
intelrealsense = [
    "pyrealsense2>=2.55.1.6486 ; sys_platform != 'darwin'",
    "pyrealsense2-macosx>=2.54 ; sys_platform == 'darwin'",
]
pi0 = ["transformers>=4.48.0"]
smolvla = ["transformers>=4.50.3", "num2words>=0.5.14", "accelerate>=1.7.0", "safetensors>=0.4.3"]
pusht = ["gym-pusht>=0.1.5 ; python_version < '4.0'"]
stretch = [
    "hello-robot-stretch-body>=0.7.27 ; python_version < '4.0' and sys_platform == 'linux'",
    "pyrender @ git+https://github.com/mmatl/pyrender.git ; sys_platform == 'linux'",
    "pyrealsense2>=2.55.1.6486 ; sys_platform != 'darwin'"
]
test = ["pytest>=8.1.0", "pytest-timeout>=2.4.0", "pytest-cov>=5.0.0", "pyserial>=3.5", "mock-serial>=0.0.1 ; sys_platform != 'win32'"]
hilserl = ["transformers>=4.48", "gym-hil>=0.1.8", "protobuf>=5.29.3", "grpcio==1.71.0"]
umi = ["imagecodecs>=2024.1.1"]
video_benchmark = ["scikit-image>=0.23.2", "pandas>=2.2.2"]
xarm = ["gym-xarm>=0.1.1 ; python_version < '4.0'"]

[tool.poetry]
requires-poetry = ">=2.1"

[tool.ruff]
line-length = 110
target-version = "py310"
exclude = ["tests/artifacts/**/*.safetensors", "*_pb2.py", "*_pb2_grpc.py"]

[tool.ruff.lint]
select = ["E4", "E7", "E9", "F", "I", "N", "B", "C4", "SIM"]

[tool.ruff.lint.per-file-ignores]
"__init__.py" = ["F401", "F403"]

[tool.bandit]
exclude_dirs = [
    "tests",
    "benchmarks",
    "lerobot/common/datasets/push_dataset_to_hub",
    "lerobot/common/datasets/v2/convert_dataset_v1_to_v2",
    "lerobot/common/policies/pi0/conversion_scripts",
    "lerobot/scripts/push_dataset_to_hub.py",
]
skips = ["B101", "B311", "B404", "B603"]

[tool.typos]
default.extend-ignore-re = [
    "(?Rm)^.*(#|//)\\s*spellchecker:disable-line$",                      # spellchecker:disable-line
    "(?s)(#|//)\\s*spellchecker:off.*?\\n\\s*(#|//)\\s*spellchecker:on", # spellchecker:<on|off>
]
default.extend-ignore-identifiers-re = [
    # Add individual words here to ignore them
    "2nd",
    "pn",
    "ser",
    "ein",
]

[build-system]
requires = ["poetry-core"]
build-backend = "poetry.core.masonry.api"<|MERGE_RESOLUTION|>--- conflicted
+++ resolved
@@ -68,13 +68,9 @@
     "pynput>=1.7.7",
     "pyserial>=3.5",
     "pyzmq>=26.2.1",
-<<<<<<< HEAD
     #"rerun-sdk>=0.21.0",
     "sentence_transformers",
-=======
-    "rerun-sdk>=0.21.0",
     "scipy>=1.14.0",
->>>>>>> ce6a26de
     "termcolor>=2.4.0",
     "torch>=2.2.1",
     #"torchcodec>=0.2.1; sys_platform != 'win32' and (sys_platform != 'linux' or (platform_machine != 'aarch64' and platform_machine != 'arm64' and platform_machine != 'armv7l')) and (sys_platform != 'darwin' or platform_machine != 'x86_64')",
